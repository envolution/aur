--- conflicted
+++ resolved
@@ -20,15 +20,12 @@
       # nobuild = publish without testing package
       # test = build and test the package, don't publish
       PACKAGES: |
-<<<<<<< HEAD
         build:briquolo:briquolo
       #  build:shotcut-git:shotcut-git
       #  test:lobe-chat:lobe-chat
-=======
         build:shotcut-git:shotcut-git
       #  build:lmstudio-beta:lmstudio-beta
       #  build:lobe-chat:lobe-chat
->>>>>>> c9fbead9
       #  build:python-instructor:python-instructor
       #  build:openfortivpn-git:openfortivpn-git
       #  test:xcircuit:xcircuit
