--- conflicted
+++ resolved
@@ -6,11 +6,7 @@
 pkgname=chez-scheme-git
 _pkgname=ChezScheme
 pkgver=10.1.0+r2429+gf13cb1867
-<<<<<<< HEAD
 pkgrel=2
-=======
-pkgrel=1
->>>>>>> fff1bb1c
 pkgdesc="Chez Scheme is an implementation of the Revised6 Report on Scheme (R6RS) with numerous language and programming environment extensions. (threaded build)"
 arch=(i686 x86_64)
 url="https://github.com/cisco/ChezScheme"
@@ -28,11 +24,11 @@
 
 )
 md5sums=('SKIP'
-         'SKIP'
-         'SKIP'
-         'SKIP'
-         'SKIP'
-         'SKIP')
+  'SKIP'
+  'SKIP'
+  'SKIP'
+  'SKIP'
+  'SKIP')
 
 pkgver() {
   cd "$_pkgname"
