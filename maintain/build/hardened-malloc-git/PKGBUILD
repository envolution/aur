--- conflicted
+++ resolved
@@ -17,11 +17,7 @@
 
 pkgver(){
   cd "$srcdir/hardened_malloc"
-<<<<<<< HEAD
-  _version=$(git tag --sort=refname --list | grep "^[0-9]\{2,4\}$" | sort -nr | head -1)
-=======
-  _version=$(git tag --sort=-v:refname --list | grep "^[0-9]+$" | head -n1 )
->>>>>>> 61f65384
+  _version=$(git tag --sort=refname --list | grep "^[0-9]+$" | grep "^[0-9]\{2,4\}$" | sort -nr | head -1)
   _commits=$(git rev-list --count HEAD)
   _short_commit_hash=$(git rev-parse --short=9 HEAD)
   echo "${_version}+r${_commits}+${_short_commit_hash}"
